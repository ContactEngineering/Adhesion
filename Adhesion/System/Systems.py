--- conflicted
+++ resolved
@@ -70,12 +70,7 @@
         self.dim = len(self.substrate.nb_grid_pts)
         self.energy = None
         self.force = None
-<<<<<<< HEAD
-        self.force_k = None
-        self.force_k_float = None
-=======
         self.force_h = None
->>>>>>> b7877d5d
         self.interaction_energy = None
         self.interaction_force = None
         self.heights_k = None
@@ -464,11 +459,7 @@
 
         hessp_val = - self.substrate.evaluate_force(
             des_dir.reshape(self.substrate.nb_subdomain_grid_pts)
-<<<<<<< HEAD
-            ).reshape(np.shape(des_dir)) \
-=======
         ).reshape(np.shape(des_dir)) \
->>>>>>> b7877d5d
             + adh_curv * des_dir * self.substrate.area_per_pt
 
         return hessp_val.reshape(des_dir.shape)
@@ -477,16 +468,6 @@
         def hessp(disp, des_dir):
             gap = disp.reshape(self.substrate.nb_subdomain_grid_pts
                                )[self.comp_slice] \
-<<<<<<< HEAD
-                - (self.surface.heights() + offset)
-            _, _, adh_curv = self.interaction.evaluate(gap, curvature=True)
-            hessp_val = - self.substrate.evaluate_force(
-                des_dir.reshape(self.substrate.nb_subdomain_grid_pts)
-                )
-
-            hessp_val[self.comp_slice] += adh_curv \
-                * des_dir.reshape(self.substrate.nb_subdomain_grid_pts)[self.comp_slice] * self.substrate.area_per_pt
-=======
                   - (self.surface.heights() + offset)
             _, _, adh_curv = self.interaction.evaluate(gap, curvature=True)
             hessp_val = - self.substrate.evaluate_force(
@@ -497,16 +478,11 @@
                 * des_dir.reshape(
                 self.substrate.nb_subdomain_grid_pts)[self.comp_slice] * \
                 self.substrate.area_per_pt
->>>>>>> b7877d5d
             return hessp_val.reshape(des_dir.shape)
 
         return hessp
 
-<<<<<<< HEAD
-    def fourier_el_coefficients(self):
-=======
     def fourier_coefficients(self):
->>>>>>> b7877d5d
         """
         Returns the coefficients for elasticity matrix when working in fourier
         space for both 1D and 2D system.
@@ -553,42 +529,6 @@
 
         return coeffs
 
-<<<<<<< HEAD
-    def fourier_adh_coefficients(self):
-        """
-        Returns the coefficients for adhesion matrix when working in fourier
-        space for both 1D and 2D system.
-        """
-
-        nx = self.substrate.nb_grid_pts[0]
-        nb_dims = len(self.substrate.nb_grid_pts)
-
-        if nb_dims == 2:
-            ny = self.substrate.nb_grid_pts[1]
-            adh_coeffs = np.zeros(self.substrate.nb_grid_pts)
-            if np.logical_and((nx % 2 == 0), (ny % 2 == 0)):
-                adh_coeffs[0, :] = 1 / (nx * ny)
-                adh_coeffs[1:nx // 2, :] = 2 / (nx * ny)
-                adh_coeffs[nx // 2 + 1:, :] = 2 / (nx * ny)
-                adh_coeffs[nx // 2, :] = 1 / (nx * ny)
-            else:
-                adh_coeffs[0, :] = 1 / (nx * ny)
-                adh_coeffs[1:, :] = 2 / (nx * ny)
-        elif nb_dims == 1:
-            adh_coeffs = np.zeros(self.substrate.nb_grid_pts)
-            if (nx % 2 == 0):
-                adh_coeffs[0] = 1 / nx
-                adh_coeffs[1:nx // 2] = 2 / nx
-                adh_coeffs[nx // 2 + 1:] = 2 / nx
-                adh_coeffs[nx // 2] = 1 / nx
-            else:
-                adh_coeffs[0] = 1 / nx
-                adh_coeffs[1:] = 2 / nx
-
-        return adh_coeffs
-
-=======
->>>>>>> b7877d5d
     def evaluate_k(self, disp_k, gap, offset, mw=False, pot=True, forces=False,
                    logger=None):
 
@@ -625,20 +565,12 @@
                                       potential=pot,
                                       gradient=forces,
                                       curvature=False)
-<<<<<<< HEAD
-
-=======
->>>>>>> b7877d5d
         self.interaction_energy = \
             self.reduction.sum(interaction_energies) * self.area_per_pt
 
         self.grad_k = np.zeros(self.substrate.nb_grid_pts)
 
-<<<<<<< HEAD
-        coeff = self.fourier_el_coefficients()
-=======
         coeff = self.fourier_coefficients()
->>>>>>> b7877d5d
 
         if mw:
             self.grad_k = disp_k * coeff
@@ -652,11 +584,7 @@
 
         self.substrate.energy = self.energy
 
-<<<<<<< HEAD
-        self.force_k_float = -self.grad_k
-=======
         self.force_h = -self.grad_k
->>>>>>> b7877d5d
 
         # TOTAL ENERGY
         self.energy += self.interaction_energy
@@ -669,27 +597,13 @@
             self.engine.hcfft(self.real_buffer, self.fourier_buffer)
             interaction_force_float_k = self.fourier_buffer.array()[...].copy()
 
-<<<<<<< HEAD
-            adh_coeffs = self.fourier_adh_coefficients()
-=======
             adh_coeffs = self.fourier_coefficients()
->>>>>>> b7877d5d
             interaction_force_float_k *= adh_coeffs
 
             if mw:
                 k = np.sqrt(self.stiffness_k.copy() * self.area_per_pt)
                 interaction_force_float_k = interaction_force_float_k * (1 / k)
 
-<<<<<<< HEAD
-            self.force_k_float += interaction_force_float_k
-        else:
-            self.force_k_float = None
-
-        if logger is not None:
-            logger.st(*self.logger_input())
-
-        return (self.energy, self.force_k_float)
-=======
             self.force_h += interaction_force_float_k
         else:
             self.force_h = None
@@ -707,7 +621,6 @@
                          ]))
 
         return (self.energy, self.force_h)
->>>>>>> b7877d5d
 
     def hessian_product_k(self, dispk, des_dir_k):
         """Returns the hessian product of the fourier space
@@ -735,19 +648,6 @@
 
     def preconditioned_objective(self, offset, gradient=False, logger=None):
         r"""
-<<<<<<< HEAD
-        This helper method interface to the evaluate_k_mw() method. Use this
-        for optimization purposes, it lets you set the offset and 'forces'
-        flag. Returns a function of (disp_k) takes input a complex array of
-        shape(n//2 + 1) and returns a float type array of complex force_k of
-        shape (n+1) and a scalar energy.
-
-        Parameters:
-        -----------
-        disp0: ndarray
-            unused variable, present only for interface compatibility
-            with inheriting classes
-=======
         This helper method interface to the evaluate_k() method with
         preconditioning active. That is, it tries to solve a simpler problem
         formulated using,
@@ -770,7 +670,6 @@
         Parameters:
         -----------
 
->>>>>>> b7877d5d
         offset: float
             determines indentation depth,
             constant value added to the heights (system.topography)
@@ -788,24 +687,16 @@
                 Parameters
                 __________
 
-<<<<<<< HEAD
-                disp_k: an ndarray in fourier space
-=======
                 disp_k: an ndarray in fourier halfcomplex space
->>>>>>> b7877d5d
 
                 Returns
                 _______
 
-<<<<<<< HEAD
-                    energy, gradient_k_float
-=======
                 energy: scalar
                         energy of the system
 
                 force_h: an halfcomplex array of shape(disp_k)
                         force of the system
->>>>>>> b7877d5d
         """
 
         self.real_buffer.array()[...] = offset
@@ -830,18 +721,6 @@
                 gap = self.real_buffer.array()[...].copy() * \
                     self.engine.normalisation
 
-<<<<<<< HEAD
-                # self.energy, self.force_k_float = self.evaluate_k_mw(
-                #     disp_float_k, gap, offset, forces=True, logger=logger)
-                self.energy, self.force_k_float = self.evaluate_k(disp_float_k,
-                                                                  gap, offset,
-                                                                  mw=True,
-                                                                  forces=True,
-                                                                  logger=logger
-                                                                  )
-
-                return (self.energy, -self.force_k_float.reshape(orig_shape))
-=======
                 self.energy, self.force_h = self.evaluate_k(disp_float_k,
                                                             gap, offset,
                                                             mw=True,
@@ -850,7 +729,6 @@
                                                             )
 
                 return (self.energy, -self.force_h.reshape(orig_shape))
->>>>>>> b7877d5d
         else:
             def fun(disp_k):
                 # pylint: disable=missing-docstring
@@ -868,11 +746,6 @@
                 gap = self.substrate.real_buffer.array()[...].copy() \
                     * self.substrate.fftengine.normalisation
 
-<<<<<<< HEAD
-                # return self.evaluate_k_mw(disp_float_k, gap, offset,
-                #                           forces=True, logger=logger)[0]
-=======
->>>>>>> b7877d5d
                 return self.evaluate_k(disp_float_k, gap, offset, mw=True,
                                        forces=True, logger=logger)[0]
 
@@ -880,19 +753,6 @@
 
     def objective_k_float(self, offset, gradient=False, logger=None):
         r"""
-<<<<<<< HEAD
-        This helper method interface to the evaluate_k() method. Use this
-        for optimization purposes, it lets you set the offset and 'forces'
-        flag. Returns a function of (disp_k) takes input a complex array of
-        shape(n//2 + 1) and returns a float type array of complex force_k of
-        shape (n+1) and a scalar energy.
-
-        Parameters:
-        -----------
-        disp0: ndarray
-            unused variable, present only for interface compatibility
-            with inheriting classes
-=======
         This helper method interface to the evaluate_k() method without
         preconditioning active. That is, it tries to solve a simpler problem
         formulated using, \\
@@ -915,7 +775,6 @@
         Parameters:
         -----------
 
->>>>>>> b7877d5d
         offset: float
             determines indentation depth,
             constant value added to the heights (system.topography)
@@ -960,21 +819,12 @@
                 gap = self.real_buffer.array()[...].copy() \
                     * self.engine.normalisation
 
-<<<<<<< HEAD
-                self.energy, self.force_k_float = self.evaluate_k(disp_float_k,
-                                                                  gap, offset,
-                                                                  forces=True,
-                                                                  logger=logger
-                                                                  )
-                return (self.energy, -self.force_k_float.reshape(orig_shape))
-=======
                 self.energy, self.force_h = self.evaluate_k(disp_float_k,
                                                             gap, offset,
                                                             forces=True,
                                                             logger=logger
                                                             )
                 return (self.energy, -self.force_h.reshape(orig_shape))
->>>>>>> b7877d5d
         else:
             def fun(disp_k):
                 # pylint: disable=missing-docstring
@@ -1079,11 +929,7 @@
         # can also be computed easily from the substrate forces,
         # what we do here
         return self.reduction.sum(
-<<<<<<< HEAD
             - self.substrate.force[self.substrate.local_topography_subdomain_slices])
-=======
-            - self.substrate.force[self.substrate.topography_subdomain_slices])
->>>>>>> b7877d5d
 
     def compute_repulsive_force(self):
         """computes and returns the sum of all repulsive forces
