--- conflicted
+++ resolved
@@ -385,12 +385,8 @@
             #                       ^ gradient to force per pixel
             self.force = self.substrate.force.copy()
 
-<<<<<<< HEAD
-            self.force[self.comp_slice] += self.interaction_force
-=======
             self.force[self.comp_slice] += \
                 self.interaction_force.reshape(self.nb_grid_pts)
->>>>>>> 40bba5ef
         else:
             self.force = None
 
@@ -435,21 +431,13 @@
 
         """
 
-<<<<<<< HEAD
-        res = self.substrate.nb_subdomain_grid_pts
-=======
         res = self.substrate.nb_domain_grid_pts
->>>>>>> 40bba5ef
         if gradient:
             def fun(gap):
                 disp = gap.reshape(res) + self.surface.heights() + offset
                 try:
                     self.primal_evaluate(
-<<<<<<< HEAD
-                        disp, gap.reshape(res), forces=True, logger=logger)
-=======
                         disp.reshape(res), gap, forces=True, logger=logger)
->>>>>>> 40bba5ef
                 except ValueError as err:
                     raise ValueError(
                         "{}: gap.shape: {}, res: {}".format(
@@ -459,45 +447,13 @@
             def fun(gap):
                 disp = gap.reshape(res) + self.surface.heights() + offset
                 return self.primal_evaluate(
-<<<<<<< HEAD
-                    disp, gap.reshape(res), forces=False, logger=logger)[0]
-=======
                     disp.reshape(res), gap, forces=False, logger=logger)[0]
->>>>>>> 40bba5ef
 
         return fun
 
     def primal_hessian_product(self, gap, des_dir):
         """Returns the hessian product of the primal_objective function.
         """
-<<<<<<< HEAD
-        _, _, adh_curv = self.interaction.evaluate(gap, curvature=True)
-
-        hessp_val = - self.substrate.evaluate_force(
-            des_dir.reshape(self.substrate.nb_subdomain_grid_pts)
-            ).reshape(np.shape(des_dir)) \
-            + adh_curv * des_dir * self.substrate.area_per_pt
-
-        return hessp_val.reshape(des_dir.shape)
-
-    def hessian_product_function(self, offset):
-        def hessp(disp, des_dir):
-            gap = disp.reshape(self.substrate.nb_subdomain_grid_pts
-                               )[self.comp_slice] \
-                - (self.surface.heights() + offset)
-            _, _, adh_curv = self.interaction.evaluate(gap, curvature=True)
-            hessp_val = - self.substrate.evaluate_force(
-                des_dir.reshape(self.substrate.nb_subdomain_grid_pts)
-                )
-
-            hessp_val[self.comp_slice] += adh_curv \
-                * des_dir.reshape(self.substrate.nb_subdomain_grid_pts
-                                  )[self.comp_slice] \
-                * self.substrate.area_per_pt
-            return hessp_val.reshape(des_dir.shape)
-
-        return hessp
-=======
         adh_curv = self.interaction.evaluate(gap, curvature=True)[2]
 
         hessp_val = self.substrate.evaluate_force(
@@ -868,7 +824,6 @@
                                        logger=logger)[0]
 
         return fun
->>>>>>> 40bba5ef
 
     def callback(self, force=False):
         """
