#!/usr/bin/env python3
# -*- coding:utf-8 -*-
"""
@file   Factory.py

@author Till Junge <till.junge@kit.edu>

@date   04 Mar 2015

@brief  Implements a convenient Factory function for Contact System creation

@section LICENCE

Copyright 2015-2017 Till Junge, Lars Pastewka

Permission is hereby granted, free of charge, to any person obtaining a copy
of this software and associated documentation files (the "Software"), to deal
in the Software without restriction, including without limitation the rights
to use, copy, modify, merge, publish, distribute, sublicense, and/or sell
copies of the Software, and to permit persons to whom the Software is
furnished to do so, subject to the following conditions:

The above copyright notice and this permission notice shall be included in all
copies or substantial portions of the Software.

THE SOFTWARE IS PROVIDED "AS IS", WITHOUT WARRANTY OF ANY KIND, EXPRESS OR
IMPLIED, INCLUDING BUT NOT LIMITED TO THE WARRANTIES OF MERCHANTABILITY,
FITNESS FOR A PARTICULAR PURPOSE AND NONINFRINGEMENT. IN NO EVENT SHALL THE
AUTHORS OR COPYRIGHT HOLDERS BE LIABLE FOR ANY CLAIM, DAMAGES OR OTHER
LIABILITY, WHETHER IN AN ACTION OF CONTRACT, TORT OR OTHERWISE, ARISING FROM,
OUT OF OR IN CONNECTION WITH THE SOFTWARE OR THE USE OR OTHER DEALINGS IN THE
SOFTWARE.
"""
from .. import ContactMechanics, SolidMechanics, Topography
from ..Tools import compare_containers
from .Systems import SystemBase
from .Systems import IncompatibleFormulationError
from .Systems import IncompatibleResolutionError

<<<<<<< HEAD
# TODO: give the parallel numpy thrue to the
=======

>>>>>>> d8329b1d
def make_system(substrate, interaction, surface):
    """
    Factory function for contact systems. Checks the compatibility between the
    substrate, interaction method and surface and returns an object of the
    appropriate type to handle it. The returned object is always of a subtype
    of SystemBase.
    Keyword Arguments:
    substrate   -- An instance of HalfSpace. Defines the solid mechanics in
                   the substrate
    interaction -- An instance of Interaction. Defines the contact formulation
    surface     -- An instance of Topography, defines the profile.
    """
    # pylint: disable=invalid-name
    # pylint: disable=no-membe
    args = substrate, interaction, surface
    subclasses = list()

    def check_subclasses(base_class, container):
        """
        accumulates a flattened container containing all subclasses of
        base_class
        Parameters:
        base_class -- self-explanatory
        container  -- self-explanatory
        """
        for cls in base_class.__subclasses__():
            check_subclasses(cls, container)
            container.append(cls)

    check_subclasses(SystemBase, subclasses)
    for cls in subclasses:
        if cls.handles(*(type(arg) for arg in args)):
            return cls(*args)
    raise IncompatibleFormulationError(
        ("There is no class that handles the combination of substrates of type"
         " '{}', interactions of type '{}' and surfaces of type '{}'").format(
             *(arg.__class__.__name__ for arg in args)))<|MERGE_RESOLUTION|>--- conflicted
+++ resolved
@@ -37,11 +37,7 @@
 from .Systems import IncompatibleFormulationError
 from .Systems import IncompatibleResolutionError
 
-<<<<<<< HEAD
 # TODO: give the parallel numpy thrue to the
-=======
-
->>>>>>> d8329b1d
 def make_system(substrate, interaction, surface):
     """
     Factory function for contact systems. Checks the compatibility between the
@@ -55,7 +51,7 @@
     surface     -- An instance of Topography, defines the profile.
     """
     # pylint: disable=invalid-name
-    # pylint: disable=no-membe
+    # pylint: disable=no-member
     args = substrate, interaction, surface
     subclasses = list()
 
