--- conflicted
+++ resolved
@@ -158,10 +158,7 @@
     shape = resolution
 
     def set_size(self, size, sy=None):
-<<<<<<< HEAD
-=======
         """ set the size of the surface """
->>>>>>> e3805272
         if sy is not None:
             size = (size, sy)
         self._size = size
